/* This Source Code Form is subject to the terms of the Mozilla Public
 * License, v. 2.0. If a copy of the MPL was not distributed with this
 * file, You can obtain one at http://mozilla.org/MPL/2.0/. */

//! # Component Interface Definition.
//!
//! This module provides an abstract representation of the interface provided by a UniFFI Rust Component,
//! in high-level terms suitable for translation into target consumer languages such as Kotlin
//! and Swift. It also provides facilities for parsing a WebIDL interface definition file into such a
//! representation.
//!
//! The entrypoint to this crate is the `ComponentInterface` struct, which holds a complete definition
//! of the interface provided by a component, in two parts:
//!
//!    * The high-level consumer API, in terms of objects and records and methods and so-on
//!    * The low-level FFI contract through which the foreign language code can call into Rust.
//!
//! That's really the key concept of this crate so it's worth repeating: a `ComponentInterface` completely
//! defines the shape and semantics of an interface between the Rust-based implementation of a component
//! and its foreign language consumers, including details like:
//!
//!    * The names of all symbols in the compiled object file
//!    * The type and arity of all exported functions
//!    * The layout and conventions used for all arguments and return types
//!
//! If you have a dynamic library compiled from a Rust Component using this crate, and a foreign
//! language binding generated from the same `ComponentInterface` using the same version of this
//! module, then there should be no opportunities for them to disagree on how the two sides should
//! interact.
//!
//! General and incomplete TODO list for this thing:
//!
//!   * It should prevent user error and the possibility of generating bad code by doing (at least)
//!     the following checks:
//!       * No duplicate names (types, methods, args, etc)
//!       * No shadowing of builtin names, or names we use in code generation
//!     We expect that if the user actually does one of these things, then they *should* get a compile
//!     error when trying to build the component, because the codegen will be invalid. But we can't
//!     guarantee that there's not some edge-case where it produces valid-but-incorrect code.
//!
//!   * There is a *lot* of cloning going on, in the spirit of "first make it work". There's probably
//!     a good opportunity here for e.g. interned strings, but we're nowhere near the point were we need
//!     that kind of optimization just yet.
//!
//!   * Error messages and general developer experience leave a lot to be desired.

use std::{
    collections::{btree_map::Entry, BTreeMap, HashSet},
    convert::TryFrom,
    iter,
};

use anyhow::{bail, ensure, Result};

pub mod types;
pub use types::Type;
use types::{TypeIterator, TypeUniverse};

mod attributes;
mod callbacks;
pub use callbacks::CallbackInterface;
mod enum_;
pub use enum_::Enum;
mod error;
pub use error::Error;
mod function;
pub use function::{Argument, Function};
mod literal;
pub use literal::{Literal, Radix};
mod namespace;
pub use namespace::Namespace;
mod object;
pub use object::{Constructor, Method, Object};
mod record;
pub use record::{Field, Record};

pub mod ffi;
pub use ffi::{FfiArgument, FfiFunction, FfiType};
use uniffi_meta::{Checksum, FnMetadata, MethodMetadata, ObjectMetadata};

/// The main public interface for this module, representing the complete details of an interface exposed
/// by a rust component and the details of consuming it via an extern-C FFI layer.
<<<<<<< HEAD
#[derive(Debug, Default)]
=======
///
#[derive(Debug, Default, Checksum)]
>>>>>>> d5d88edc
pub struct ComponentInterface {
    /// Every ComponentInterface gets tagged with the version of uniffi used to create it.
    /// This helps us avoid using a lib compiled with one version together with bindings created
    /// using a different version, which might introduce unsafety.
    uniffi_version: String,
    /// All of the types used in the interface.
    // We can't checksum `self.types`, but its contents are implied by the other fields
    // anyway, so it's safe to ignore it.
    #[checksum_ignore]
    pub(super) types: TypeUniverse,
    /// The unique prefix that we'll use for namespacing when exposing this component's API.
    namespace: String,
    /// The internal unique prefix used to namespace FFI symbols
    #[checksum_ignore]
    ffi_namespace: String,
    /// The high-level API provided by the component.
    enums: BTreeMap<String, Enum>,
    records: BTreeMap<String, Record>,
    functions: Vec<Function>,
    objects: Vec<Object>,
    callback_interfaces: Vec<CallbackInterface>,
    errors: BTreeMap<String, Error>,
}

impl ComponentInterface {
    /// Parse a `ComponentInterface` from a string containing a WebIDL definition.
    pub fn from_webidl(idl: &str) -> Result<Self> {
        let mut ci = Self {
            uniffi_version: env!("CARGO_PKG_VERSION").to_string(),
            ..Default::default()
        };
        // There's some lifetime thing with the errors returned from weedle::Definitions::parse
        // that my own lifetime is too short to worry about figuring out; unwrap and move on.

        // Note we use `weedle::Definitions::parse` instead of `weedle::parse` so
        // on parse errors we can see how far weedle got, which helps locate the problem.
        use weedle::Parse; // this trait must be in scope for parse to work.
        let (remaining, defns) = weedle::Definitions::parse(idl.trim()).unwrap();
        if !remaining.is_empty() {
            println!("Error parsing the IDL. Text remaining to be parsed is:");
            println!("{remaining}");
            bail!("parse error");
        }
        // Unconditionally add the String type, which is used by the panic handling
        ci.types.add_known_type(&Type::String)?;
        // We process the WebIDL definitions in two passes.
        // First, go through and look for all the named types.
        ci.types.add_type_definitions_from(defns.as_slice())?;
        // With those names resolved, we can build a complete representation of the API.
        APIBuilder::process(&defns, &mut ci)?;

        // The FFI namespace must not be computed on the fly because it could otherwise be
        // influenced by things added later from proc-macro metadata. Those have their own
        // namespacing mechanism.
        assert!(!ci.namespace.is_empty());
        ci.ffi_namespace = format!("{}_{:x}", ci.namespace, ci.checksum());

        // The following two methods will be called later anyways, but we call them here because
        // it's convenient for UDL-only tests.
        ci.check_consistency()?;
        // Now that the high-level API is settled, we can derive the low-level FFI.
        ci.derive_ffi_funcs()?;

        Ok(ci)
    }

    /// The string namespace within which this API should be presented to the caller.
    ///
    /// This string would typically be used to prefix function names in the FFI, to build
    /// a package or module name for the foreign language, etc.
    pub fn namespace(&self) -> &str {
        self.namespace.as_str()
    }

    /// Get the definitions for every Enum type in the interface.
    pub fn enum_definitions(&self) -> impl Iterator<Item = &Enum> {
        self.enums.values()
    }

    /// Get an Enum definition by name, or None if no such Enum is defined.
    pub fn get_enum_definition(&self, name: &str) -> Option<&Enum> {
        self.enums.get(name)
    }

    /// Get the definitions for every Record type in the interface.
    pub fn record_definitions(&self) -> impl Iterator<Item = &Record> {
        self.records.values()
    }

    /// Get a Record definition by name, or None if no such Record is defined.
    pub fn get_record_definition(&self, name: &str) -> Option<&Record> {
        self.records.get(name)
    }

    /// Get the definitions for every Function in the interface.
    pub fn function_definitions(&self) -> &[Function] {
        &self.functions
    }

    /// Get a Function definition by name, or None if no such Function is defined.
    pub fn get_function_definition(&self, name: &str) -> Option<&Function> {
        // TODO: probably we could store these internally in a HashMap to make this easier?
        self.functions.iter().find(|f| f.name == name)
    }

    /// Get the definitions for every Object type in the interface.
    pub fn object_definitions(&self) -> &[Object] {
        &self.objects
    }

    /// Get an Object definition by name, or None if no such Object is defined.
    pub fn get_object_definition(&self, name: &str) -> Option<&Object> {
        // TODO: probably we could store these internally in a HashMap to make this easier?
        self.objects.iter().find(|o| o.name == name)
    }

    /// Get the definitions for every Callback Interface type in the interface.
    pub fn callback_interface_definitions(&self) -> &[CallbackInterface] {
        &self.callback_interfaces
    }

    /// Get a Callback interface definition by name, or None if no such interface is defined.
    pub fn get_callback_interface_definition(&self, name: &str) -> Option<&CallbackInterface> {
        // TODO: probably we could store these internally in a HashMap to make this easier?
        self.callback_interfaces.iter().find(|o| o.name == name)
    }

    /// Get the definitions for every Error type in the interface.
    pub fn error_definitions(&self) -> impl Iterator<Item = &Error> {
        self.errors.values()
    }

    /// Get an Error definition by name, or None if no such Error is defined.
    pub fn get_error_definition(&self, name: &str) -> Option<&Error> {
        self.errors.get(name)
    }

    /// Should we generate read (and lift) functions for errors?
    ///
    /// This is a workaround for the fact that lower/write can't be generated for some errors,
    /// specifically errors that are defined as flat in the UDL, but actually have fields in the
    /// Rust source.
    pub fn should_generate_error_read(&self, error: &Error) -> bool {
        // We can and should always generate read() methods for fielded errors
        let fielded = !error.is_flat();
        // For flat errors, we should only generate read() methods if we need them to support
        // callback interface errors
        let used_in_callback_interface = self
            .callback_interface_definitions()
            .iter()
            .flat_map(|cb| cb.methods())
            .any(|m| m.throws_type() == Some(error.type_()));

        fielded || used_in_callback_interface
    }

    /// Get details about all `Type::External` types
    pub fn iter_external_types(&self) -> impl Iterator<Item = (&String, &String)> {
        self.types.iter_known_types().filter_map(|t| match t {
            Type::External { name, crate_name } => Some((name, crate_name)),
            _ => None,
        })
    }

    /// Get details about all `Type::Custom` types
    pub fn iter_custom_types(&self) -> impl Iterator<Item = (&String, &Type)> {
        self.types.iter_known_types().filter_map(|t| match t {
            Type::Custom { name, builtin } => Some((name, &**builtin)),
            _ => None,
        })
    }

    /// Iterate over all known types in the interface.
    pub fn iter_types(&self) -> impl Iterator<Item = &Type> {
        self.types.iter_known_types()
    }

    /// Get a specific type
    pub fn get_type(&self, name: &str) -> Option<Type> {
        self.types.get_type_definition(name)
    }

    /// Iterate over all types contained in the given item.
    ///
    /// This method uses `iter_types` to iterate over the types contained within the given type,
    /// but additionally recurses into the definition of user-defined types like records and enums
    /// to yield the types that *they* contain.
    fn iter_types_in_item<'a>(&'a self, item: &'a Type) -> impl Iterator<Item = &'a Type> + 'a {
        RecursiveTypeIterator::new(self, item)
    }

    /// Check whether the given item contains any (possibly nested) Type::Object references.
    ///
    /// This is important to know in language bindings that cannot integrate object types
    /// tightly with the host GC, and hence need to perform manual destruction of objects.
    pub fn item_contains_object_references(&self, item: &Type) -> bool {
        self.iter_types_in_item(item)
            .any(|t| matches!(t, Type::Object(_)))
    }

    /// Check whether the given item contains any (possibly nested) unsigned types
    pub fn item_contains_unsigned_types(&self, item: &Type) -> bool {
        self.iter_types_in_item(item)
            .any(|t| matches!(t, Type::UInt8 | Type::UInt16 | Type::UInt32 | Type::UInt64))
    }

    /// Check whether the interface contains any optional types
    pub fn contains_optional_types(&self) -> bool {
        self.types
            .iter_known_types()
            .any(|t| matches!(t, Type::Optional(_)))
    }

    /// Check whether the interface contains any sequence types
    pub fn contains_sequence_types(&self) -> bool {
        self.types
            .iter_known_types()
            .any(|t| matches!(t, Type::Sequence(_)))
    }

    /// Check whether the interface contains any map types
    pub fn contains_map_types(&self) -> bool {
        self.types
            .iter_known_types()
            .any(|t| matches!(t, Type::Map(_, _)))
    }

    /// Calculate a numeric checksum for this ComponentInterface.
    ///
    /// The checksum can be used to guard against accidentally using foreign-language bindings
    /// generated from one version of an interface with the compiled Rust code from a different
    /// version of that interface. It offers the following properties:
    ///
    ///   - Two ComponentIntefaces generated from the same WebIDL file, using the same version of uniffi
    ///     and the same version of Rust, will always have the same checksum value.
    ///   - Two ComponentInterfaces will, with high probability, have different checksum values if:
    ///         - They were generated from two different WebIDL files.
    ///         - They were generated by two different versions of uniffi
    ///
    /// Note that this is designed to prevent accidents, not attacks, so there is no need for the
    /// checksum to be cryptographically secure.
    pub fn checksum(&self) -> u16 {
        uniffi_meta::checksum(self)
    }

    /// The namespace to use in FFI-level function definitions.
    ///
    /// The value returned by this method is used as a prefix to namespace all UDL-defined FFI
    /// functions used in this ComponentInterface.
    ///
    /// Since these names are an internal implementation detail that is not typically visible to
    /// consumers, we take the opportunity to add an additional safety guard by including a 4-hex-char
    /// checksum in each name. If foreign-language bindings attempt to load and use a version of the
    /// Rust code compiled from a different UDL definition than the one used for the bindings themselves,
    /// then there is a high probability of checksum mismatch and they will fail to link against the
    /// compiled Rust code. The result will be an ugly inscrutable link-time error, but that is a lot
    /// better than triggering potentially arbitrary memory unsafety!
    pub fn ffi_namespace(&self) -> &str {
        assert!(!self.ffi_namespace.is_empty());
        &self.ffi_namespace
    }

    /// Builtin FFI function for allocating a new `RustBuffer`.
    /// This is needed so that the foreign language bindings can create buffers in which to pass
    /// complex data types across the FFI.
    pub fn ffi_rustbuffer_alloc(&self) -> FfiFunction {
        FfiFunction {
            name: format!("ffi_{}_rustbuffer_alloc", self.ffi_namespace()),
<<<<<<< HEAD
            is_async: false,
            arguments: vec![FFIArgument {
=======
            arguments: vec![FfiArgument {
>>>>>>> d5d88edc
                name: "size".to_string(),
                type_: FfiType::Int32,
            }],
            return_type: Some(FfiType::RustBuffer),
        }
    }

    /// Builtin FFI function for copying foreign-owned bytes
    /// This is needed so that the foreign language bindings can create buffers in which to pass
    /// complex data types across the FFI.
    pub fn ffi_rustbuffer_from_bytes(&self) -> FfiFunction {
        FfiFunction {
            name: format!("ffi_{}_rustbuffer_from_bytes", self.ffi_namespace()),
<<<<<<< HEAD
            is_async: false,
            arguments: vec![FFIArgument {
=======
            arguments: vec![FfiArgument {
>>>>>>> d5d88edc
                name: "bytes".to_string(),
                type_: FfiType::ForeignBytes,
            }],
            return_type: Some(FfiType::RustBuffer),
        }
    }

    /// Builtin FFI function for freeing a `RustBuffer`.
    /// This is needed so that the foreign language bindings can free buffers in which they received
    /// complex data types returned across the FFI.
    pub fn ffi_rustbuffer_free(&self) -> FfiFunction {
        FfiFunction {
            name: format!("ffi_{}_rustbuffer_free", self.ffi_namespace()),
<<<<<<< HEAD
            is_async: false,
            arguments: vec![FFIArgument {
=======
            arguments: vec![FfiArgument {
>>>>>>> d5d88edc
                name: "buf".to_string(),
                type_: FfiType::RustBuffer,
            }],
            return_type: None,
        }
    }

    /// Builtin FFI function for reserving extra space in a `RustBuffer`.
    /// This is needed so that the foreign language bindings can grow buffers used for passing
    /// complex data types across the FFI.
    pub fn ffi_rustbuffer_reserve(&self) -> FfiFunction {
        FfiFunction {
            name: format!("ffi_{}_rustbuffer_reserve", self.ffi_namespace()),
            is_async: false,
            arguments: vec![
                FfiArgument {
                    name: "buf".to_string(),
                    type_: FfiType::RustBuffer,
                },
                FfiArgument {
                    name: "additional".to_string(),
                    type_: FfiType::Int32,
                },
            ],
            return_type: Some(FfiType::RustBuffer),
        }
    }

    /// List the definitions of all FFI functions in the interface.
    ///
    /// The set of FFI functions is derived automatically from the set of higher-level types
    /// along with the builtin FFI helper functions.
    pub fn iter_ffi_function_definitions(&self) -> impl Iterator<Item = FfiFunction> + '_ {
        self.iter_user_ffi_function_definitions()
            .cloned()
            .chain(self.iter_rust_buffer_ffi_function_definitions())
    }

    /// List all FFI functions definitions for user-defined interfaces
    ///
    /// This includes FFI functions for:
    ///   - Top-level functions
    ///   - Object methods
    ///   - Callback interfaces
    pub fn iter_user_ffi_function_definitions(&self) -> impl Iterator<Item = &FfiFunction> + '_ {
        iter::empty()
            .chain(
                self.objects
                    .iter()
                    .flat_map(|obj| obj.iter_ffi_function_definitions()),
            )
            .chain(
                self.callback_interfaces
                    .iter()
                    .map(|cb| cb.ffi_init_callback()),
            )
            .chain(self.functions.iter().map(|f| &f.ffi_func))
    }

<<<<<<< HEAD
    /// List all FFI functions definitions for RustBuffer functionality.
    pub fn iter_rust_buffer_ffi_function_definitions(&self) -> impl Iterator<Item = FFIFunction> {
=======
    /// List all FFI functions definitions for RustBuffer functionality
    pub fn iter_rust_buffer_ffi_function_definitions(&self) -> impl Iterator<Item = FfiFunction> {
>>>>>>> d5d88edc
        [
            self.ffi_rustbuffer_alloc(),
            self.ffi_rustbuffer_from_bytes(),
            self.ffi_rustbuffer_free(),
            self.ffi_rustbuffer_reserve(),
        ]
        .into_iter()
    }

    // Private methods for building a ComponentInterface.
    //

    /// Resolve a weedle type expression into a `Type`.
    ///
    /// This method uses the current state of our `TypeUniverse` to turn a weedle type expression
    /// into a concrete `Type` (or error if the type expression is not well defined). It abstracts
    /// away the complexity of walking weedle's type struct hierarchy by dispatching to the `TypeResolver`
    /// trait.
    fn resolve_type_expression<T: types::TypeResolver>(&mut self, expr: T) -> Result<Type> {
        self.types.resolve_type_expression(expr)
    }

    /// Resolve a weedle `ReturnType` expression into an optional `Type`.
    ///
    /// This method is similar to `resolve_type_expression`, but tailored specifically for return types.
    /// It can return `None` to represent a non-existent return value.
    fn resolve_return_type_expression(
        &mut self,
        expr: &weedle::types::ReturnType<'_>,
    ) -> Result<Option<Type>> {
        Ok(match expr {
            weedle::types::ReturnType::Undefined(_) => None,
            weedle::types::ReturnType::Type(t) => {
                // Older versions of WebIDL used `void` for functions that don't return a value,
                // while newer versions have replaced it with `undefined`. Special-case this for
                // backwards compatibility for our consumers.
                use weedle::types::{NonAnyType::Identifier, SingleType::NonAny, Type::Single};
                match t {
                    Single(NonAny(Identifier(id))) if id.type_.0 == "void" => None,
                    _ => Some(self.resolve_type_expression(t)?),
                }
            }
        })
    }

    /// Called by `APIBuilder` impls to add a newly-parsed namespace definition to the `ComponentInterface`.
    fn add_namespace_definition(&mut self, defn: Namespace) -> Result<()> {
        if !self.namespace.is_empty() {
            bail!("duplicate namespace definition");
        }
        self.namespace = defn.name;
        Ok(())
    }

    /// Called by `APIBuilder` impls to add a newly-parsed enum definition to the `ComponentInterface`.
    pub(super) fn add_enum_definition(&mut self, defn: Enum) -> Result<()> {
        match self.enums.entry(defn.name().to_owned()) {
            Entry::Vacant(v) => {
                v.insert(defn);
            }
            Entry::Occupied(o) => {
                let existing_def = o.get();
                if defn != *existing_def {
                    bail!(
                        "Mismatching definition for enum `{}`!\n\
                        existing definition: {existing_def:#?},\n\
                        new definition: {defn:#?}",
                        defn.name(),
                    );
                }
            }
        }

        Ok(())
    }

    /// Called by `APIBuilder` impls to add a newly-parsed record definition to the `ComponentInterface`.
    pub(super) fn add_record_definition(&mut self, defn: Record) -> Result<()> {
        match self.records.entry(defn.name().to_owned()) {
            Entry::Vacant(v) => {
                v.insert(defn);
            }
            Entry::Occupied(o) => {
                let existing_def = o.get();
                if defn != *existing_def {
                    bail!(
                        "Mismatching definition for record `{}`!\n\
                         existing definition: {existing_def:#?},\n\
                         new definition: {defn:#?}",
                        defn.name(),
                    );
                }
            }
        }

        Ok(())
    }

    fn add_function_impl(&mut self, defn: Function) -> Result<()> {
        // Since functions are not a first-class type, we have to check for duplicates here
        // rather than relying on the type-finding pass to catch them.
        if self.functions.iter().any(|f| f.name == defn.name) {
            bail!("duplicate function definition: \"{}\"", defn.name);
        }
        if !matches!(self.types.get_type_definition(defn.name()), None) {
            bail!("Conflicting type definition for \"{}\"", defn.name());
        }
        self.functions.push(defn);

        Ok(())
    }

    /// Called by `APIBuilder` impls to add a newly-parsed function definition to the `ComponentInterface`.
    fn add_function_definition(&mut self, defn: Function) -> Result<()> {
        for arg in &defn.arguments {
            self.types.add_known_type(&arg.type_)?;
        }
        if let Some(ty) = &defn.return_type {
            self.types.add_known_type(ty)?;
        }

        self.add_function_impl(defn)
    }

    pub(super) fn add_fn_meta(&mut self, meta: FnMetadata) -> Result<()> {
        self.add_function_impl(meta.into())
    }

    pub(super) fn add_method_meta(&mut self, meta: MethodMetadata) {
        let object = get_or_insert_object(&mut self.objects, &meta.self_name);
        let defn: Method = meta.into();
        object.methods.push(defn);
    }

    pub(super) fn add_object_free_fn(&mut self, meta: ObjectMetadata) {
        let object = get_or_insert_object(&mut self.objects, &meta.name);
        object.ffi_func_free.name = meta.free_ffi_symbol_name();
    }

    /// Called by `APIBuilder` impls to add a newly-parsed object definition to the `ComponentInterface`.
    fn add_object_definition(&mut self, defn: Object) {
        // Note that there will be no duplicates thanks to the previous type-finding pass.
        self.objects.push(defn);
    }

    /// Called by `APIBuilder` impls to add a newly-parsed callback interface definition to the `ComponentInterface`.
    fn add_callback_interface_definition(&mut self, defn: CallbackInterface) {
        // Note that there will be no duplicates thanks to the previous type-finding pass.
        self.callback_interfaces.push(defn);
    }

    /// Called by `APIBuilder` impls to add a newly-parsed error definition to the `ComponentInterface`.
    pub(super) fn add_error_definition(&mut self, defn: Error) -> Result<()> {
        match self.errors.entry(defn.name().to_owned()) {
            Entry::Vacant(v) => {
                v.insert(defn);
            }
            Entry::Occupied(o) => {
                let existing_def = o.get();
                if defn != *existing_def {
                    bail!(
                        "Mismatching definition for error `{}`!\n\
                         existing definition: {existing_def:#?},\n\
                         new definition: {defn:#?}",
                        defn.name(),
                    );
                }
            }
        }

        Ok(())
    }

    /// Resolve unresolved types within proc-macro function / method signatures.
    pub fn resolve_types(&mut self) -> Result<()> {
        fn handle_unresolved_in(
            ty: &mut Type,
            f: impl Fn(&str) -> Result<Type> + Clone,
        ) -> Result<()> {
            match ty {
                Type::Unresolved { name } => {
                    *ty = f(name)?;
                }
                Type::Optional(inner) => {
                    handle_unresolved_in(inner, f)?;
                }
                Type::Sequence(inner) => {
                    handle_unresolved_in(inner, f)?;
                }
                Type::Map(k, v) => {
                    handle_unresolved_in(k, f.clone())?;
                    handle_unresolved_in(v, f)?;
                }
                _ => {}
            }

            Ok(())
        }

        let fn_sig_types = self.functions.iter_mut().flat_map(|fun| {
            fun.arguments
                .iter_mut()
                .map(|arg| &mut arg.type_)
                .chain(&mut fun.return_type)
        });
        let method_sig_types = self.objects.iter_mut().flat_map(|obj| {
            obj.methods.iter_mut().flat_map(|m| {
                m.arguments
                    .iter_mut()
                    .map(|arg| &mut arg.type_)
                    .chain(&mut m.return_type)
            })
        });

        let record_fields_types = self
            .records
            .values_mut()
            .flat_map(|r| r.fields.iter_mut().map(|f| &mut f.type_));
        let enum_fields_types = self.enums.values_mut().flat_map(|e| {
            e.variants
                .iter_mut()
                .flat_map(|r| r.fields.iter_mut().map(|f| &mut f.type_))
        });

        let possibly_unresolved_types = fn_sig_types
            .chain(method_sig_types)
            .chain(record_fields_types)
            .chain(enum_fields_types);

        for ty in possibly_unresolved_types {
            handle_unresolved_in(ty, |unresolved_ty_name| {
                match self.types.get_type_definition(unresolved_ty_name) {
                    Some(def) => {
                        assert!(
                            !matches!(&def, Type::Unresolved { .. }),
                            "unresolved types must not be part of TypeUniverse"
                        );
                        Ok(def)
                    }
                    None => bail!("Failed to resolve type `{unresolved_ty_name}`"),
                }
            })?;

            // The proc-macro scanning metadata code doesn't add known types
            // when they could contain unresolved types, so we have to do it
            // here after replacing unresolveds.
            self.types.add_known_type(ty)?;
        }

        Ok(())
    }

    /// Perform global consistency checks on the declared interface.
    ///
    /// This method checks for consistency problems in the declared interface
    /// as a whole, and which can only be detected after we've finished defining
    /// the entire interface.
    pub fn check_consistency(&self) -> Result<()> {
        if self.namespace.is_empty() {
            bail!("missing namespace definition");
        }

        // To keep codegen tractable, enum variant names must not shadow type names.
        for e in self.enums.values() {
            for variant in &e.variants {
                if self.types.get_type_definition(variant.name()).is_some() {
                    bail!(
                        "Enum variant names must not shadow type names: \"{}\"",
                        variant.name()
                    )
                }
            }
        }

        for ty in self.iter_types() {
            match ty {
                Type::Object(name) => {
                    ensure!(
                        self.objects.iter().any(|o| o.name == *name),
                        "Object `{name}` has no definition",
                    );
                }
                Type::Record(name) => {
                    ensure!(
                        self.records.contains_key(name),
                        "Record `{name}` has no definition",
                    );
                }
                Type::Enum(name) => {
                    ensure!(
                        self.enums.contains_key(name),
                        "Enum `{name}` has no definition",
                    );
                }
                Type::Unresolved { name } => {
                    bail!("Type `{name}` should be resolved at this point");
                }
                _ => {}
            }
        }

        Ok(())
    }

    /// Automatically derive the low-level FFI functions from the high-level types in the interface.
    ///
    /// This should only be called after the high-level types have been completed defined, otherwise
    /// the resulting set will be missing some entries.
    pub fn derive_ffi_funcs(&mut self) -> Result<()> {
        let ci_prefix = self.ffi_namespace().to_owned();
        for func in self.functions.iter_mut() {
            func.derive_ffi_func(&ci_prefix)?;
        }
        for obj in self.objects.iter_mut() {
            obj.derive_ffi_funcs(&ci_prefix)?;
        }
        for callback in self.callback_interfaces.iter_mut() {
            callback.derive_ffi_funcs(&ci_prefix);
        }
        Ok(())
    }
}

fn get_or_insert_object<'a>(objects: &'a mut Vec<Object>, name: &str) -> &'a mut Object {
    // The find-based way of writing this currently runs into a borrow checker
    // error, so we use position
    match objects.iter_mut().position(|o| o.name == name) {
        Some(idx) => &mut objects[idx],
        None => {
            objects.push(Object::new(name.to_owned()));
            objects.last_mut().unwrap()
        }
    }
}

/// Stateful iterator for yielding all types contained in a given type.
///
/// This struct is the implementation of [`ComponentInterface::iter_types_in_item`] and should be
/// considered an opaque implementation detail. It's a separate struct because I couldn't
/// figure out a way to implement it using iterators and closures that would make the lifetimes
/// work out correctly.
///
/// The idea here is that we want to yield all the types from `iter_types` on a given type, and
/// additionally we want to recurse into the definition of any user-provided types like records,
/// enums, etc so we can also yield the types contained therein.
///
/// To guard against infinite recursion, we maintain a list of previously-seen user-defined
/// types, ensuring that we recurse into the definition of those types only once. To simplify
/// the implementation, we maintain a queue of pending user-defined types that we have seen
/// but not yet recursed into. (Ironically, the use of an explicit queue means our implementation
/// is not actually recursive...)
struct RecursiveTypeIterator<'a> {
    /// The [`ComponentInterface`] from which this iterator was created.
    ci: &'a ComponentInterface,
    /// The currently-active iterator from which we're yielding.
    current: TypeIterator<'a>,
    /// A set of names of user-defined types that we have already seen.
    seen: HashSet<&'a str>,
    /// A queue of user-defined types that we need to recurse into.
    pending: Vec<&'a Type>,
}

impl<'a> RecursiveTypeIterator<'a> {
    /// Allocate a new `RecursiveTypeIterator` over the given item.
    fn new(ci: &'a ComponentInterface, item: &'a Type) -> RecursiveTypeIterator<'a> {
        RecursiveTypeIterator {
            ci,
            // We begin by iterating over the types from the item itself.
            current: item.iter_types(),
            seen: Default::default(),
            pending: Default::default(),
        }
    }

    /// Add a new type to the queue of pending types, if not previously seen.
    fn add_pending_type(&mut self, type_: &'a Type) {
        match type_ {
            Type::Record(nm)
            | Type::Enum(nm)
            | Type::Error(nm)
            | Type::Object(nm)
            | Type::CallbackInterface(nm) => {
                if !self.seen.contains(nm.as_str()) {
                    self.pending.push(type_);
                    self.seen.insert(nm.as_str());
                }
            }
            _ => (),
        }
    }

    /// Advance the iterator to recurse into the next pending type, if any.
    ///
    /// This method is called when the current iterator is empty, and it will select
    /// the next pending type from the queue and start iterating over its contained types.
    /// The return value will be the first item from the new iterator.
    fn advance_to_next_type(&mut self) -> Option<&'a Type> {
        if let Some(next_type) = self.pending.pop() {
            // This is a little awkward because the various definition lookup methods return an `Option<T>`.
            // In the unlikely event that one of them returns `None` then, rather than trying to advance
            // to a non-existent type, we just leave the existing iterator in place and allow the recursive
            // call to `next()` to try again with the next pending type.
            let next_iter = match next_type {
                Type::Record(nm) => self.ci.get_record_definition(nm).map(Record::iter_types),
                Type::Enum(nm) => self.ci.get_enum_definition(nm).map(Enum::iter_types),
                Type::Error(nm) => self.ci.get_error_definition(nm).map(Error::iter_types),
                Type::Object(nm) => self.ci.get_object_definition(nm).map(Object::iter_types),
                Type::CallbackInterface(nm) => self
                    .ci
                    .get_callback_interface_definition(nm)
                    .map(CallbackInterface::iter_types),
                _ => None,
            };
            if let Some(next_iter) = next_iter {
                self.current = next_iter;
            }
            // Advance the new iterator to its first item. If the new iterator happens to be empty,
            // this will recurse back in to `advance_to_next_type` until we find one that isn't.
            self.next()
        } else {
            // We've completely finished the iteration over all pending types.
            None
        }
    }
}

impl<'a> Iterator for RecursiveTypeIterator<'a> {
    type Item = &'a Type;
    fn next(&mut self) -> Option<Self::Item> {
        if let Some(type_) = self.current.next() {
            self.add_pending_type(type_);
            Some(type_)
        } else {
            self.advance_to_next_type()
        }
    }
}

/// Trait to help build a `ComponentInterface` from WedIDL syntax nodes.
///
/// This trait does structural matching on the various weedle AST nodes and
/// uses them to build up the records, enums, objects etc in the provided
/// `ComponentInterface`.
trait APIBuilder {
    fn process(&self, ci: &mut ComponentInterface) -> Result<()>;
}

/// Add to a `ComponentInterface` from a list of weedle definitions,
/// by processing each in turn.
impl<T: APIBuilder> APIBuilder for Vec<T> {
    fn process(&self, ci: &mut ComponentInterface) -> Result<()> {
        for item in self {
            item.process(ci)?;
        }
        Ok(())
    }
}

/// Add to a `ComponentInterface` from a weedle definition.
/// This is conceptually the root of the parser, and dispatches to implementations
/// for the various specific WebIDL types that we support.
impl APIBuilder for weedle::Definition<'_> {
    fn process(&self, ci: &mut ComponentInterface) -> Result<()> {
        match self {
            weedle::Definition::Namespace(d) => d.process(ci)?,
            weedle::Definition::Enum(d) => {
                // We check if the enum represents an error...
                let attrs = attributes::EnumAttributes::try_from(d.attributes.as_ref())?;
                if attrs.contains_error_attr() {
                    let err = d.convert(ci)?;
                    ci.add_error_definition(err)?;
                } else {
                    let e = d.convert(ci)?;
                    ci.add_enum_definition(e)?;
                }
            }
            weedle::Definition::Dictionary(d) => {
                let rec = d.convert(ci)?;
                ci.add_record_definition(rec)?;
            }
            weedle::Definition::Interface(d) => {
                let attrs = attributes::InterfaceAttributes::try_from(d.attributes.as_ref())?;
                if attrs.contains_enum_attr() {
                    let e = d.convert(ci)?;
                    ci.add_enum_definition(e)?;
                } else if attrs.contains_error_attr() {
                    let e = d.convert(ci)?;
                    ci.add_error_definition(e)?;
                } else {
                    let obj = d.convert(ci)?;
                    ci.add_object_definition(obj);
                }
            }
            weedle::Definition::CallbackInterface(d) => {
                let obj = d.convert(ci)?;
                ci.add_callback_interface_definition(obj);
            }
            // everything needed for typedefs is done in finder.rs.
            weedle::Definition::Typedef(_) => {}
            _ => bail!("don't know how to deal with {:?}", self),
        }
        Ok(())
    }
}

/// Trait to help convert WedIDL syntax nodes into `ComponentInterface` objects.
///
/// This trait does structural matching on the various weedle AST nodes and converts
/// them into appropriate structs that we can use to build up the contents of a
/// `ComponentInterface`. It is basically the `TryFrom` trait except that the conversion
/// always happens in the context of a given `ComponentInterface`, which is used for
/// resolving e.g. type definitions.
///
/// The difference between this trait and `APIBuilder` is that `APIConverter` treats the
/// `ComponentInterface` as a read-only data source for resolving types, while `APIBuilder`
/// actually mutates the `ComponentInterface` to add new definitions.
trait APIConverter<T> {
    fn convert(&self, ci: &mut ComponentInterface) -> Result<T>;
}

/// Convert a list of weedle items into a list of `ComponentInterface` items,
/// by doing a direct item-by-item mapping.
impl<U, T: APIConverter<U>> APIConverter<Vec<U>> for Vec<T> {
    fn convert(&self, ci: &mut ComponentInterface) -> Result<Vec<U>> {
        self.iter().map(|v| v.convert(ci)).collect::<Result<_>>()
    }
}

fn convert_type(s: &uniffi_meta::Type) -> Type {
    use uniffi_meta::Type as Ty;

    match s {
        Ty::U8 => Type::UInt8,
        Ty::U16 => Type::UInt16,
        Ty::U32 => Type::UInt32,
        Ty::U64 => Type::UInt64,
        Ty::I8 => Type::Int8,
        Ty::I16 => Type::Int16,
        Ty::I32 => Type::Int32,
        Ty::I64 => Type::Int64,
        Ty::F32 => Type::Float32,
        Ty::F64 => Type::Float64,
        Ty::Bool => Type::Boolean,
        Ty::String => Type::String,
        Ty::Option { inner_type } => Type::Optional(convert_type(inner_type).into()),
        Ty::Vec { inner_type } => Type::Sequence(convert_type(inner_type).into()),
        Ty::HashMap {
            key_type,
            value_type,
        } => Type::Map(
            convert_type(key_type).into(),
            convert_type(value_type).into(),
        ),
        Ty::ArcObject { object_name } => Type::Object(object_name.clone()),
        Ty::Unresolved { name } => Type::Unresolved { name: name.clone() },
    }
}

#[cfg(test)]
mod test {
    use super::*;

    // Note that much of the functionality of `ComponentInterface` is tested via its interactions
    // with specific member types, in the sub-modules defining those member types.

    const UDL1: &str = r#"
        namespace foobar{};
        enum Test {
            "test_me",
        };
    "#;

    const UDL2: &str = r#"
        namespace hello {
            u64 world();
        };
        dictionary Test {
            boolean me;
        };
    "#;

    #[test]
    fn test_checksum_always_matches_for_same_webidl() {
        for udl in &[UDL1, UDL2] {
            let ci1 = ComponentInterface::from_webidl(udl).unwrap();
            let ci2 = ComponentInterface::from_webidl(udl).unwrap();
            assert_eq!(ci1.checksum(), ci2.checksum());
        }
    }

    #[test]
    fn test_checksum_differs_for_different_webidl() {
        // There is a small probability of this test spuriously failing due to hash collision.
        // If it happens often enough to be a problem, probably this whole "checksum" thing
        // is not working out as intended.
        let ci1 = ComponentInterface::from_webidl(UDL1).unwrap();
        let ci2 = ComponentInterface::from_webidl(UDL2).unwrap();
        assert_ne!(ci1.checksum(), ci2.checksum());
    }

    #[test]
    fn test_checksum_differs_for_different_uniffi_version() {
        // There is a small probability of this test spuriously failing due to hash collision.
        // If it happens often enough to be a problem, probably this whole "checksum" thing
        // is not working out as intended.
        for udl in &[UDL1, UDL2] {
            let ci1 = ComponentInterface::from_webidl(udl).unwrap();
            let mut ci2 = ComponentInterface::from_webidl(udl).unwrap();
            ci2.uniffi_version = String::from("fake-version");
            assert_ne!(ci1.checksum(), ci2.checksum());
        }
    }

    #[test]
    fn test_duplicate_type_names_are_an_error() {
        const UDL: &str = r#"
            namespace test{};
            interface Testing {
                constructor();
            };
            dictionary Testing {
                u32 field;
            };
        "#;
        let err = ComponentInterface::from_webidl(UDL).unwrap_err();
        assert_eq!(
            err.to_string(),
            "Conflicting type definition for `Testing`! \
             existing definition: Object(\"Testing\"), \
             new definition: Record(\"Testing\")"
        );

        const UDL2: &str = r#"
            namespace test{};
            enum Testing {
                "one", "two"
            };
            [Error]
            enum Testing { "three", "four" };
        "#;
        let err = ComponentInterface::from_webidl(UDL2).unwrap_err();
        assert_eq!(
            err.to_string(),
            "Conflicting type definition for `Testing`! \
             existing definition: Enum(\"Testing\"), \
             new definition: Error(\"Testing\")"
        );

        const UDL3: &str = r#"
            namespace test{
                u32 Testing();
            };
            enum Testing {
                "one", "two"
            };
        "#;
        let err = ComponentInterface::from_webidl(UDL3).unwrap_err();
        assert_eq!(
            err.to_string(),
            "Conflicting type definition for \"Testing\""
        );
    }

    #[test]
    fn test_enum_variant_names_dont_shadow_types() {
        // There are some edge-cases during codegen where we don't know how to disambiguate
        // between an enum variant reference and a top-level type reference, so we
        // disallow it in order to give a more scrutable error to the consumer.
        const UDL: &str = r#"
            namespace test{};
            interface Testing {
                constructor();
            };
            [Enum]
            interface HardToCodegenFor {
                Testing();
                OtherVariant(u32 field);
            };
        "#;
        let err = ComponentInterface::from_webidl(UDL).unwrap_err();
        assert_eq!(
            err.to_string(),
            "Enum variant names must not shadow type names: \"Testing\""
        );
    }

    #[test]
    fn test_contains_optional_types() {
        let mut ci = ComponentInterface {
            ..Default::default()
        };

        // check that `contains_optional_types` returns false when there is no Optional type in the interface
        assert!(!ci.contains_optional_types());

        // check that `contains_optional_types` returns true when there is an Optional type in the interface
        assert!(ci
            .types
            .add_type_definition("TestOptional{}", Type::Optional(Box::new(Type::String)))
            .is_ok());
        assert!(ci.contains_optional_types());
    }

    #[test]
    fn test_contains_sequence_types() {
        let mut ci = ComponentInterface {
            ..Default::default()
        };

        // check that `contains_sequence_types` returns false when there is no Sequence type in the interface
        assert!(!ci.contains_sequence_types());

        // check that `contains_sequence_types` returns true when there is a Sequence type in the interface
        assert!(ci
            .types
            .add_type_definition("TestSequence{}", Type::Sequence(Box::new(Type::UInt64)))
            .is_ok());
        assert!(ci.contains_sequence_types());
    }

    #[test]
    fn test_contains_map_types() {
        let mut ci = ComponentInterface {
            ..Default::default()
        };

        // check that `contains_map_types` returns false when there is no Map type in the interface
        assert!(!ci.contains_map_types());

        // check that `contains_map_types` returns true when there is a Map type in the interface
        assert!(ci
            .types
            .add_type_definition(
                "Map{}",
                Type::Map(Box::new(Type::String), Box::new(Type::Boolean))
            )
            .is_ok());
        assert!(ci.contains_map_types());
    }

    #[test]
    fn test_no_infinite_recursion_when_walking_types() {
        const UDL: &str = r#"
            namespace test{};
            interface Testing {
                void tester(Testing foo);
            };
        "#;
        let ci = ComponentInterface::from_webidl(UDL).unwrap();
        assert!(!ci.item_contains_unsigned_types(&Type::Object("Testing".into())));
    }

    #[test]
    fn test_correct_recursion_when_walking_types() {
        const UDL: &str = r#"
            namespace test{};
            interface TestObj {
                void tester(TestRecord foo);
            };
            dictionary TestRecord {
                NestedRecord bar;
            };
            dictionary NestedRecord {
                u64 baz;
            };
        "#;
        let ci = ComponentInterface::from_webidl(UDL).unwrap();
        assert!(ci.item_contains_unsigned_types(&Type::Object("TestObj".into())));
    }
}<|MERGE_RESOLUTION|>--- conflicted
+++ resolved
@@ -80,12 +80,7 @@
 
 /// The main public interface for this module, representing the complete details of an interface exposed
 /// by a rust component and the details of consuming it via an extern-C FFI layer.
-<<<<<<< HEAD
-#[derive(Debug, Default)]
-=======
-///
 #[derive(Debug, Default, Checksum)]
->>>>>>> d5d88edc
 pub struct ComponentInterface {
     /// Every ComponentInterface gets tagged with the version of uniffi used to create it.
     /// This helps us avoid using a lib compiled with one version together with bindings created
@@ -354,12 +349,8 @@
     pub fn ffi_rustbuffer_alloc(&self) -> FfiFunction {
         FfiFunction {
             name: format!("ffi_{}_rustbuffer_alloc", self.ffi_namespace()),
-<<<<<<< HEAD
             is_async: false,
-            arguments: vec![FFIArgument {
-=======
             arguments: vec![FfiArgument {
->>>>>>> d5d88edc
                 name: "size".to_string(),
                 type_: FfiType::Int32,
             }],
@@ -373,12 +364,8 @@
     pub fn ffi_rustbuffer_from_bytes(&self) -> FfiFunction {
         FfiFunction {
             name: format!("ffi_{}_rustbuffer_from_bytes", self.ffi_namespace()),
-<<<<<<< HEAD
             is_async: false,
-            arguments: vec![FFIArgument {
-=======
             arguments: vec![FfiArgument {
->>>>>>> d5d88edc
                 name: "bytes".to_string(),
                 type_: FfiType::ForeignBytes,
             }],
@@ -392,12 +379,8 @@
     pub fn ffi_rustbuffer_free(&self) -> FfiFunction {
         FfiFunction {
             name: format!("ffi_{}_rustbuffer_free", self.ffi_namespace()),
-<<<<<<< HEAD
             is_async: false,
-            arguments: vec![FFIArgument {
-=======
             arguments: vec![FfiArgument {
->>>>>>> d5d88edc
                 name: "buf".to_string(),
                 type_: FfiType::RustBuffer,
             }],
@@ -457,13 +440,8 @@
             .chain(self.functions.iter().map(|f| &f.ffi_func))
     }
 
-<<<<<<< HEAD
     /// List all FFI functions definitions for RustBuffer functionality.
-    pub fn iter_rust_buffer_ffi_function_definitions(&self) -> impl Iterator<Item = FFIFunction> {
-=======
-    /// List all FFI functions definitions for RustBuffer functionality
     pub fn iter_rust_buffer_ffi_function_definitions(&self) -> impl Iterator<Item = FfiFunction> {
->>>>>>> d5d88edc
         [
             self.ffi_rustbuffer_alloc(),
             self.ffi_rustbuffer_from_bytes(),
